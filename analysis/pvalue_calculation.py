#!/usr/bin/env python
# -*- coding: utf-8 -*-
"""
pvalue_calculation.py
---------------------
Compute null distributions and p-values for BINN importance scores.
The variant used to construct the null distribution is selected via
``--statistical_method``. Simulation data are read from a folder
``data/b{beta}_g{gamma}`` determined by the ``--beta`` and ``--gamma``
arguments.
"""

from pathlib import Path
import argparse, warnings
import numpy as np
import pandas as pd
import matplotlib.pyplot as plt
import seaborn as sns

# user settings
METHOD = "deeplift"
N_VARIANTS = 100
<<<<<<< HEAD
DEFAULT_BETA  = 2
DEFAULT_GAMMA = 2
=======
DEFAULT_BETA  = 0
DEFAULT_GAMMA = 0.0
>>>>>>> ea0b12a5
DATA_ROOT = Path(f"./data/b{DEFAULT_BETA}_g{DEFAULT_GAMMA}")
OUT_ROOT = Path(f"./results/b{DEFAULT_BETA}_g{DEFAULT_GAMMA}")
sns.set(style="whitegrid")

def process_sim(sim: int, variant: str):
    sim_dir = DATA_ROOT / f"{sim}"
    orig_fp = sim_dir / f"PNet_{METHOD}_target_scores.csv"
    if not orig_fp.exists():
        print(f"[skip] 원본 score 없음 → sim {sim}")
        return

    orig_df = pd.read_csv(orig_fp, index_col=0)

    perm_dfs = []
    for b in range(1, N_VARIANTS + 1):
        fp = sim_dir / variant / f"{b}" / f"PNet_{METHOD}_target_scores.csv"
        if fp.exists():
            perm_dfs.append(pd.read_csv(fp, index_col=0))
    if not perm_dfs:
        print(f"[skip] {variant} 없음 → sim {sim}")
        return

    for b, df_b in enumerate(perm_dfs, start=1):
        orig_df[f"null_{b}"] = df_b["importance"]

    pathways_df = orig_df[orig_df["layer"] > 0]
    df = pathways_df.reset_index().rename(columns={"index": "pathway_id"})
    df["uid"] = df["pathway_id"] + "_L" + df["layer"].astype(int).astype(str)
    df = df.set_index("uid")

    null_cols = [c for c in df.columns if c.startswith("null_")]
    null_list = [df.loc[r, null_cols].values.astype(float) for r in df.index]
    obs_list = df["importance"].values
    pathways = df.index.to_list()

    x_min = min([d.min() for d in null_list] + list(obs_list))
    x_max = max([d.max() for d in null_list] + list(obs_list))
    margin = 0.05 * (x_max - x_min)
    x_min -= margin
    x_max += margin

    fig, axes = plt.subplots(nrows=len(pathways), ncols=1,
                             figsize=(10, 4 * len(pathways)), sharex=True)
    for ax, pid, null_vals, obs in zip(axes, pathways, null_list, obs_list):
        sns.histplot(null_vals, bins=50, stat="density", kde=True, ax=ax)
        ax.axvline(obs, color="red", linestyle="--", label=f"Observed ({obs:.2f})")
        ax.set_xlim(x_min, x_max)
        ax.set_ylabel("Density")
        ax.set_title(pid)
        ax.legend(frameon=False)
    axes[-1].set_xlabel("Importance")
    plt.tight_layout()

    out_dir = OUT_ROOT / variant
    out_dir.mkdir(parents=True, exist_ok=True)
    fig_fp = out_dir / f"sim_{sim}_distributions.png"
    plt.savefig(fig_fp, dpi=300)
    plt.close(fig)

    p_vals = [np.mean(null >= obs) for null, obs in zip(null_list, obs_list)]
    p_df = pd.DataFrame({"pathway": pathways, "p_value": p_vals})
    csv_fp = out_dir / f"sim_{sim}_pvalues.csv"
    p_df.to_csv(csv_fp, index=False)

    print(f"{variant:<16} sim {sim:3d} │ saved → {fig_fp.name} , {csv_fp.name}")


def main():
    warnings.filterwarnings("ignore", category=UserWarning)
    ap = argparse.ArgumentParser()
    ap.add_argument("--statistical_method",
                    choices=["bootstrap", "gene-permutation", "label-permutation"],
                    required=True,
                    help="Variant type used for the null distribution")
    ap.add_argument("--start_sim", type=int, default=1)
    ap.add_argument("--end_sim", type=int, default=100)
    ap.add_argument("--beta", type=float, default=DEFAULT_BETA)
    ap.add_argument("--gamma", type=float, default=DEFAULT_GAMMA)
    args = ap.parse_args()

    global DATA_ROOT, OUT_ROOT
    DATA_ROOT = Path(f"./data/b{args.beta}_g{args.gamma}")
    OUT_ROOT = Path(f"./results/b{args.beta}_g{args.gamma}")

    for i in range(args.start_sim, args.end_sim + 1):
        process_sim(i, args.statistical_method)

    print("\n✓ p-value 계산 완료.")

if __name__ == "__main__":
    main()<|MERGE_RESOLUTION|>--- conflicted
+++ resolved
@@ -20,13 +20,9 @@
 # user settings
 METHOD = "deeplift"
 N_VARIANTS = 100
-<<<<<<< HEAD
 DEFAULT_BETA  = 2
 DEFAULT_GAMMA = 2
-=======
-DEFAULT_BETA  = 0
-DEFAULT_GAMMA = 0.0
->>>>>>> ea0b12a5
+
 DATA_ROOT = Path(f"./data/b{DEFAULT_BETA}_g{DEFAULT_GAMMA}")
 OUT_ROOT = Path(f"./results/b{DEFAULT_BETA}_g{DEFAULT_GAMMA}")
 sns.set(style="whitegrid")
